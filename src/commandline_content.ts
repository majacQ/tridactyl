--- conflicted
+++ resolved
@@ -35,13 +35,9 @@
             )
             cmdline_iframe.setAttribute("id", "cmdline_iframe")
             hide()
-<<<<<<< HEAD
-            window.document.documentElement.appendChild(cmdline_iframe)
+            document.documentElement.appendChild(cmdline_iframe)
             // first theming of page root
             await theme(window.document.querySelector(":root"))
-=======
-            document.documentElement.appendChild(cmdline_iframe)
->>>>>>> 71d27e51
         } catch (e) {
             logger.error("Couldn't initialise cmdline_iframe!", e)
         }
