--- conflicted
+++ resolved
@@ -246,11 +246,7 @@
 
 export async function getenv(variable: string) {
     let v = await getNativeMessengerVersion()
-<<<<<<< HEAD
-    if (!(await nativegate("0.1.2", false))) {
-=======
     if (!await nativegate("0.1.2", false)) {
->>>>>>> 4329d212
         throw `Error: getenv needs native messenger v>=0.1.2. Current: ${v}`
     }
     return (await sendNativeMsg("env", { var: variable })).content
