--- conflicted
+++ resolved
@@ -1303,22 +1303,17 @@
     config.set("nmaps", key, exstring)
 }
 
-<<<<<<< HEAD
-/** Set a search engine keyword for use with *open or `set searchengine`
-
-    @deprecated use `set searchurls.KEYWORD URL` instead
-*/
-=======
-/**
+/** 
  * Set a search engine keyword for use with *open or `set searchengine`
+ *
+ * @deprecated use `set searchurls.KEYWORD URL` instead
  *
  * @param keyword   the keyword to use for this search (e.g. 'esa')
  * @param url       the URL to interpolate the query into. If %s is found in
  *                  the URL, the query is inserted there, else it is appended.
  *                  If the insertion point is in the "query string" of the URL,
  *                  the query is percent-encoded, else it is verbatim.
- * */
->>>>>>> 7a22bc8c
+ **/
 //#background
 export function searchsetkeyword(keyword: string, url: string){
     config.set("searchurls", keyword, forceURI(url))
